--- conflicted
+++ resolved
@@ -6,11 +6,7 @@
 
 
 def test_version():
-<<<<<<< HEAD
-    assert __version__ == "0.1.6"
-=======
-    assert __version__ == "0.1.7"
->>>>>>> 4a2de616
+    assert __version__ == "0.1.8"
 
 
 def test_kbackground():
