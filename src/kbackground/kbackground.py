--- conflicted
+++ resolved
@@ -9,12 +9,9 @@
 from astropy.stats import sigma_clip
 from patsy import dmatrix
 from scipy import sparse
-<<<<<<< HEAD
-=======
 from scipy.linalg import cho_factor, cho_solve
 
 log = logging.getLogger(__name__)
->>>>>>> 4a2de616
 
 
 @dataclass
@@ -69,26 +66,6 @@
         med_flux = np.median(self.flux - time_corr, axis=0)[None, :]
 
         f = self.flux - med_flux
-<<<<<<< HEAD
-        # Mask out pixels that are particularly bright.
-        self.mask = (med_flux[0] - np.percentile(med_flux, 20)) < 30
-        if not self.mask.any():
-            raise ValueError("All the input pixels are brighter than 30 counts.")
-        self.mask &= ~sigma_clip(med_flux[0]).mask
-        self.mask &= ~sigma_clip(np.std(f, axis=0)).mask
-
-        self.flux_offset = np.median(f, axis=1)
-
-        self.A = self._make_A(self.row, self.column)
-        prior_mu = np.zeros(self.A.shape[1])
-        prior_mu[0] = 1
-        prior_mu = self.flux_offset[:, None] * prior_mu
-        # Hard coding a prior with 100 count width.
-        prior_sigma = np.ones(self.A.shape[1]) * 100
-
-        self.sigma_w_inv = self.A[self.mask].T.dot(self.A[self.mask]) + np.diag(
-            1 / prior_sigma ** 2
-=======
         f -= np.median(f)
 
         self.bad_frames = []
@@ -110,7 +87,6 @@
         self.unq_row = np.unique(self.row)
         log.debug(
             f"unq_row : {self.unq_row.min()} ... {self.unq_row.max()} ({len(self.unq_row)} unique rows)"
->>>>>>> 4a2de616
         )
         log.debug("Binning flux data")
 
@@ -213,7 +189,7 @@
         if len(self.bad_frames) != 0:
             self.bad_frames = np.hstack(self.bad_frames)
         self.model = self.model / self.weights
-        self.model -= np.median(self.model)
+        self.model -= np.nanmedian(self.model)
         log.debug("Built")
 
     @staticmethod
