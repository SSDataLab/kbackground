[tool.poetry]
name = "kbackground"
<<<<<<< HEAD
version = "0.1.6"
=======
version = "0.1.7"
>>>>>>> 4a2de616
description = ""
authors = ["Christina Hedges <christina.l.hedges@nasa.gov>"]

[tool.poetry.dependencies]
python = ">=3.7.1,<4.0"
numpy = "^1.19.4"
scipy = "^1.5.4"
astropy = "^4.2"
patsy = "^0.5.1"
matplotlib = "^3.5.1"

[tool.poetry.dev-dependencies]
pytest = "^5.2"
flake8 = "^4.0.1"
black = "^21.12b0"
isort = "^5.10.1"
mkdocs = "^1.2.3"
mkdocs-material = "^8.1.0"
mkdocstrings = "^0.16.2"
jupyterlab = "^3.2.5"
matplotlib = "^3.5.0"
lightkurve = "^2.0.11"
pytkdocs = {version = "0.12", extras = ["numpy-style"]}
mkdocs-jupyter = "^0.19.0"

[build-system]
requires = ["poetry-core>=1.0.0"]
build-backend = "poetry.core.masonry.api"<|MERGE_RESOLUTION|>--- conflicted
+++ resolved
@@ -1,10 +1,6 @@
 [tool.poetry]
 name = "kbackground"
-<<<<<<< HEAD
-version = "0.1.6"
-=======
-version = "0.1.7"
->>>>>>> 4a2de616
+version = "0.1.8"
 description = ""
 authors = ["Christina Hedges <christina.l.hedges@nasa.gov>"]
 
